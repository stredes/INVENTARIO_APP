--- conflicted
+++ resolved
@@ -738,11 +738,7 @@
                 items=items,
                 currency="CLP",
                 notes=notes,
-<<<<<<< HEAD
-                auto_open=True,   # abrir automáticamente el PDF
-=======
                 auto_open=True,
->>>>>>> ef789eaf
             )
             self._info(f"Cotización creada en Descargas:\n{out}")
 
